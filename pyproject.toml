[virtualenvs]
create = true
in-project = true
[build-system]
requires = ["setuptools >= 61.0.0"]
build-backend = "setuptools.build_meta"

[project]
name = "sheeprl"
description = "High-quality, single file and distributed implementation of Deep Reinforcement Learning algorithms with production-friendly features"
authors = [
  { name = "Federico Belotti", email = "federico.belotti@orobix.com" },
  { name = "Davide Angioni", email = "davide.angioni@orobix.com" },
  { name = "Refik Can Malli", email = "refikcan.malli@orobix.com" },
  { name = "Michele Milesi", email = "michele.milesi@orobix.com" },
]
keywords = ["reinforcement", "machine", "learning", "distributed", "production"]
license = { file = "LICENSE" }
readme = { file = "README.md", content-type = "text/markdown" }
requires-python = ">=3.8,<3.11"
classifiers = ["Programming Language :: Python"]
dependencies = [
  "gymnasium[box2d]==0.29.*",
<<<<<<< HEAD
  "moviepy==1.0.*",
=======
  "moviepy@git+https://github.com/Zulko/moviepy.git",
>>>>>>> 8f5d54fb
  "tensordict==0.1.*",
  "tensorboard>=2.10",
  "python-dotenv>=1.0.0",
  "lightning==2.0.*",
  "lightning-utilities<0.9",
  "hydra-core==1.3.0",
]
dynamic = ["version"]

[tool.setuptools]
include-package-data = true

[tool.setuptools.packages.find]
include = ["sheeprl", "sheeprl.*"]

[project.scripts]
sheeprl = "sheeprl.cli:run"

[project.urls]
homepage = "https://eclecticsheep.ai"
repository = "https://github.com/Eclectic-Sheep/sheeprl"

[project.optional-dependencies]
test = ["pytest==7.3.1", "pytest-timeout==2.1.0", "pytest-coverage"]
dev = [
  "pre-commit==2.20.0",
  "mypy==1.2.0",
  "black==23.3.0",
  "isort==5.12.0",
  "autoflake==2.1.1",
]
mujoco = ["mujoco>=2.3.3", "gymnasium[mujoco]==0.29.*"]
<<<<<<< HEAD
dmc = ["dm_control==1.0.12"]
=======
dmc = ["dm_control>=1.0.12"]
>>>>>>> 8f5d54fb
atari = [
  "gymnasium[atari]==0.29.*",
  "gymnasium[accept-rom-license]==0.29.*",
  "gymnasium[other]==0.29.*",
]
minedojo = ["minedojo==0.1", "importlib_resources==5.12.0"]
minerl = ["minerl==0.4.4"]
diambra = ["wheel==0.38.4", "setuptools==66.0.0", "diambra", "diambra-arena"]

[tool.ruff]
line-length = 120
# Enable Pyflakes `E` and `F` codes by default.
select = [
  "E",
  "W", # see: https://pypi.org/project/pycodestyle
  "F", # see: https://pypi.org/project/pyflakes
]
ignore = [
  "E731", # Do not assign a lambda expression, use a def
]
# Exclude a variety of commonly ignored directories.
exclude = [".git", "docs", "_notebooks"]
ignore-init-module-imports = true

# Black formatting
[tool.black]
line_length = 120
include = '\.pyi?$'
exclude = '''
/(
      \.eggs         # exclude a few common directories in the
    | \.git          # root of the project
    | \.hg
    | \.mypy_cache
    | \.tox
    | \.venv
    | _build
    | buck-out
    | build
    | dist
  )/
'''

# iSort
[tool.isort]
force_grid_wrap = 0
use_parentheses = true
ensure_newline_before_comments = true
line_length = 120
multi_line_output = 3
include_trailing_comma = true
skip_gitignore = true

# Pytest
[tool.pytest.ini_options]
testpaths = ["tests"]
python_files = "test_*.py"
addopts = "--strict-markers --disable-pytest-warnings"
markers = ["benchmark: mark test as a benchmark"]

# Pytest coverage
[tool.coverage.run]
omit = []

[tool.prettier]
tab_width = 2

[tool.interrogate]
ignore_init_method = true
ignore_init_module = false
ignore_magic = false
ignore_semiprivate = false
ignore_private = false
ignore_module = true
ignore_property_decorators = false
fail_under = 95
verbose = 2
omit_covered_files = false
quiet = false
whitelist_regex = []
color = true
exclude = ["notebooks"]
ignore_regex = ["^get$", "^mock_.*", ".*BaseClass.*"]

[tool.mypy]
# -> Level 1# custom settings
show_error_codes = true
ignore_missing_imports = true
plugins = "numpy.typing.mypy_plugin"
# suggested settings# # https://mypy.readthedocs.io/en/stable/existing_code.html?highlight=no_implicit_optional#introduce-stricter-options
# Start off with these
warn_unused_configs = true
warn_redundant_casts = true
warn_unused_ignores = true
no_implicit_optional = true
# this is for reusing same variable with different types
allow_redefinition = true

# -> Level 2# Getting these passing should be easy
strict_equality = true
strict_concatenate = true
# Strongly recommend enabling this one as soon as you can
check_untyped_defs = true

# -> Level 3# These shouldn't be too much additional work, but may be tricky to get passing if you use a lot of untyped libraries
disallow_subclassing_any = false
disallow_untyped_decorators = false
disallow_any_generics = false
disallow_any_unimported = false
# These next few are various gradations of forcing use of type annotationsdisallow_untyped_calls = false
disallow_incomplete_defs = false
disallow_untyped_defs = false

# -> Level 4# This one isn't too hard to get passing, but return on investment is lower
no_implicit_reexport = false
# This one can be tricky to get passing if you use a lot of untyped libraries
warn_return_any = false<|MERGE_RESOLUTION|>--- conflicted
+++ resolved
@@ -21,11 +21,7 @@
 classifiers = ["Programming Language :: Python"]
 dependencies = [
   "gymnasium[box2d]==0.29.*",
-<<<<<<< HEAD
-  "moviepy==1.0.*",
-=======
   "moviepy@git+https://github.com/Zulko/moviepy.git",
->>>>>>> 8f5d54fb
   "tensordict==0.1.*",
   "tensorboard>=2.10",
   "python-dotenv>=1.0.0",
@@ -58,11 +54,7 @@
   "autoflake==2.1.1",
 ]
 mujoco = ["mujoco>=2.3.3", "gymnasium[mujoco]==0.29.*"]
-<<<<<<< HEAD
-dmc = ["dm_control==1.0.12"]
-=======
 dmc = ["dm_control>=1.0.12"]
->>>>>>> 8f5d54fb
 atari = [
   "gymnasium[atari]==0.29.*",
   "gymnasium[accept-rom-license]==0.29.*",
