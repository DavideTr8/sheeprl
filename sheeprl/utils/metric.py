--- conflicted
+++ resolved
@@ -1,8 +1,4 @@
-<<<<<<< HEAD
 import warnings
-=======
-from collections import deque
->>>>>>> 590b9f19
 from typing import Any, Dict, List, Optional, Union
 
 import torch
@@ -11,10 +7,6 @@
 from torch import Tensor
 from torch.distributed.distributed_c10d import ProcessGroup
 from torchmetrics import Metric
-<<<<<<< HEAD
-=======
-from torchmetrics.wrappers.running import Running
->>>>>>> 590b9f19
 
 
 class MetricAggregatorException(Exception):
@@ -95,7 +87,6 @@
         reduced_metrics = {}
         if self.metrics:
             for k, v in self.metrics.items():
-<<<<<<< HEAD
                 reduced = v.compute()
                 is_tensor = torch.is_tensor(reduced)
                 if is_tensor and reduced.numel() == 1:
@@ -114,22 +105,13 @@
                             category=RuntimeWarning,
                         )
                     reduced_metrics[k] = reduced
-=======
-                reduced: Tensor = v.compute()
-                if v.update_called or isinstance(v, Running):
-                    reduced_metrics[k] = reduced.tolist()
->>>>>>> 590b9f19
         return reduced_metrics
 
 
 class RankIndependentMetricAggregator:
     def __init__(
         self,
-<<<<<<< HEAD
         metrics: Union[Dict[str, Metric], MetricAggregator],
-=======
-        metrics: Union[MetricAggregator, Dict[str, Metric]],
->>>>>>> 590b9f19
         process_group: Optional[ProcessGroup] = None,
     ) -> None:
         """Rank-independent MetricAggregator.
@@ -137,62 +119,33 @@
         while still being able to broadcast them to all the processes in a `torch.distributed` group.
 
         Args:
-<<<<<<< HEAD
             metrics (Sequence[str]): the metrics.
-=======
-            metrics (Union[MetricAggregator, Dict[str, Metric]]): the metrics to be aggregated.
-                If a dictionary of metrics is passed, then the aggregator is constructed from it.
->>>>>>> 590b9f19
             process_group (Optional[ProcessGroup], optional): the distributed process group.
                 Defaults to None.
         """
         super().__init__()
-<<<<<<< HEAD
         self._aggregator = metrics
         if isinstance(metrics, dict):
             self._aggregator = MetricAggregator(metrics)
         for m in self._aggregator.metrics.values():
             m._to_sync = False
-=======
-        if isinstance(metrics, dict):
-            aggregator = MetricAggregator(metrics)
-        self._aggregator: MetricAggregator = aggregator
-        for m in aggregator.metrics.values():
->>>>>>> 590b9f19
             m.sync_on_compute = False
         self._process_group = process_group if process_group is not None else torch.distributed.group.WORLD
         self._distributed_available = _distributed_available()
         self._world_size = dist.get_world_size(self._process_group) if self._distributed_available else 1
 
-<<<<<<< HEAD
     def update(self, name: str, value: Union[float, Tensor]) -> None:
         self._aggregator.update(name, value)
 
     @torch.no_grad()
     def compute(self) -> List[Dict[str, Tensor]]:
         """Compute the means, one for every metric. The metrics are first broadcasted
-=======
-    def update(self, key: str, value: Union[float, Tensor]) -> None:
-        """Update the metric specified by `name` with `value`
-
-        Args:
-            key (str): the name of the metric to be updated.
-            value (Union[float, Tensor]): value to update the metric with.
-        """
-        self._aggregator.update(key, value)
-
-    @torch.no_grad()
-    def compute(self) -> List[Dict[str, List]]:
-        """Compute the metric independently for every rank and broadcast the result to all
-        the processes in the process group.
->>>>>>> 590b9f19
 
         Returns:
             List[Dict[str, List]]: the computed metrics, broadcasted from and to every processes.
             The list of the data returned is equal to the number of processes in the process group.
         """
         computed_metrics = self._aggregator.compute()
-<<<<<<< HEAD
         if not self._distributed_available:
             return [computed_metrics]
         gathered_data = [None for _ in range(self._world_size)]
@@ -200,77 +153,14 @@
         return gathered_data
 
     def to(self, device: Union[str, torch.device] = "cpu") -> "RankIndependentMetricAggregator":
-=======
-        if not _distributed_available():
-            return [computed_metrics]
-        gathered_data = [None for _ in range(dist.get_world_size(self._process_group))]
-        dist.all_gather_object(gathered_data, computed_metrics, group=self._process_group)
-        return gathered_data
-
-    def to(self, device: Union[str, torch.device] = "cpu") -> None:
->>>>>>> 590b9f19
         """Move all metrics to the given device
 
         Args:
             device (Union[str, torch.device], optional): Device to move the metrics to. Defaults to "cpu".
         """
         self._aggregator.to(device)
-<<<<<<< HEAD
         return self
 
     def reset(self) -> None:
         """Reset the internal state of the metrics"""
-        self._aggregator.reset()
-=======
-
-    def reset(self) -> None:
-        """Reset the internal state of the metrics"""
-        self._aggregator.reset()
-
-
-class MovingAverageMetric(Metric):
-    """Metric for tracking moving average of a value.
-
-    Args:
-        name (str): Name of the metric
-        window (int): Window size for computing moving average
-        device (str): Device to store the metric
-    """
-
-    sum_value: Tensor
-
-    def __init__(self, window: int = 100, **kwargs: Any) -> None:
-        super().__init__(**kwargs)
-        self._window = window
-        self._values = deque(maxlen=window)
-        self.add_state("sum_value", torch.tensor(0.0, device=self.device, dtype=torch.float32, requires_grad=False))
-
-    def update(self, value: Union[torch.Tensor, float]) -> None:
-        """Update the moving average with a new value.
-
-        Args:
-            value (Union[torch.Tensor, float]): New value to update the moving average.
-        """
-        if isinstance(value, torch.Tensor):
-            value = value.item()
-        if len(self._values) == self._window:
-            self.sum_value -= self._values.popleft()
-        self.sum_value += value
-        self._values.append(value)
-
-    def compute(self) -> Tensor:
-        """Computes the moving average.
-
-        Returns:
-            Tensor: the moving average
-        """
-        if len(self._values) == 0:
-            return torch.nan
-        average = self.sum_value / len(self._values)
-        return average
-
-    def reset(self) -> None:
-        """Resets the moving average."""
-        super().reset()
-        self._values.clear()
->>>>>>> 590b9f19
+        self._aggregator.reset()