--- conflicted
+++ resolved
@@ -32,8 +32,4 @@
     anneal_ent_coef: bool = Arg(default=False, help="whether to linearly anneal the entropy coefficient to zero")
     vf_coef: float = Arg(default=1.0, help="coefficient of the value function")
     max_grad_norm: float = Arg(default=0.0, help="the maximum norm for the gradient clipping")
-<<<<<<< HEAD
-    checkpoint_every: int = Arg(default=100000, help="how often to make the checkpoint, -1 to deactivate the checkpoint")
-=======
-    checkpoint_every: int = Arg(default=-1, help="how often to make the checkpoint, -1 to deactivate the checkpoint")
->>>>>>> 3bf0a19d
+    checkpoint_every: int = Arg(default=-1, help="how often to make the checkpoint, -1 to deactivate the checkpoint")