--- conflicted
+++ resolved
@@ -26,22 +26,13 @@
 from sheeprl.algos.dreamer_v2.agent import Player, WorldModel, build_models
 from sheeprl.algos.dreamer_v2.args import DreamerV2Args
 from sheeprl.algos.dreamer_v2.loss import reconstruction_loss
-<<<<<<< HEAD
 from sheeprl.algos.dreamer_v2.utils import test
-from sheeprl.data.buffers import EpisodeBuffer, SequentialReplayBuffer
-=======
-from sheeprl.algos.dreamer_v2.utils import compute_lambda_values, make_env, test
 from sheeprl.data.buffers import AsyncReplayBuffer, EpisodeBuffer
->>>>>>> 0fae2a9f
 from sheeprl.utils.callback import CheckpointCallback
 from sheeprl.utils.metric import MetricAggregator
 from sheeprl.utils.parser import HfArgumentParser
 from sheeprl.utils.registry import register_algorithm
-<<<<<<< HEAD
 from sheeprl.utils.utils import compute_lambda_values, make_dict_env, polynomial_decay
-=======
-from sheeprl.utils.utils import polynomial_decay
->>>>>>> 0fae2a9f
 
 # Decomment the following two lines if you cannot start an experiment with DMC environments
 # os.environ["PYOPENGL_PLATFORM"] = ""
@@ -325,23 +316,6 @@
     # actor optimization step. Eq. 6 from the paper
     actor_optimizer.zero_grad(set_to_none=True)
     policies: Sequence[Distribution] = actor(imagined_trajectories[:-2].detach())[1]
-<<<<<<< HEAD
-    if is_continuous:
-        objective = lambda_values[1:]
-    else:
-        baseline = target_critic(imagined_trajectories[:-2])
-        advantage = (lambda_values[1:] - baseline).detach()
-        objective = (
-            torch.stack(
-                [
-                    p.log_prob(imgnd_act[1:-1].detach()).unsqueeze(-1)
-                    for p, imgnd_act in zip(policies, torch.split(imagined_actions, actions_dim, dim=-1))
-                ],
-                -1,
-            ).sum(dim=-1)
-            * advantage
-        )
-=======
 
     # Dynamics backpropagation
     dynamics = lambda_values[1:]
@@ -359,7 +333,6 @@
         * advantage
     )
     objective = args.objective_mix * reinforce + (1 - args.objective_mix) * dynamics
->>>>>>> 0fae2a9f
     try:
         entropy = args.actor_ent_coef * torch.stack([p.entropy() for p in policies], -1).sum(dim=-1)
     except NotImplementedError:
@@ -455,24 +428,11 @@
         log_dir = data[0]
         os.makedirs(log_dir, exist_ok=True)
 
-<<<<<<< HEAD
-    # Save args as dict automatically
-    args.log_dir = log_dir
-
-    env: gym.Env = make_dict_env(
-        args.env_id,
-        args.seed + rank * args.num_envs,
-        rank,
-        args,
-        logger.log_dir if rank == 0 else None,
-        "train",
-    )()
-=======
     # Environment setup
     vectorized_env = gym.vector.SyncVectorEnv if args.sync_env else gym.vector.AsyncVectorEnv
     envs = vectorized_env(
         [
-            make_env(
+            make_dict_env(
                 args.env_id,
                 args.seed + rank * args.num_envs,
                 rank,
@@ -483,7 +443,6 @@
             for i in range(args.num_envs)
         ]
     )
->>>>>>> 0fae2a9f
 
     action_space = envs.single_action_space
     observation_space = envs.single_observation_space
@@ -742,28 +701,6 @@
         if buffer_type == "sequential":
             rb.add(step_data[None, ...])
         else:
-<<<<<<< HEAD
-            episode_steps.append(data_to_add)
-
-        if dones or truncated:
-            # Add entire episode if needed
-            if buffer_type == "episode" and len(episode_steps) >= args.per_rank_sequence_length:
-                rb.add(torch.cat(episode_steps, dim=0))
-            episode_steps = []
-            o = env.reset(seed=args.seed)[0]
-            obs = {}
-            for k in o.keys():
-                torch_obs = torch.from_numpy(o[k]).view(args.num_envs, *o[k].shape).float()
-                step_data[k] = torch_obs
-                obs[k] = torch_obs
-            step_data["dones"] = torch.zeros(args.num_envs, 1)
-            step_data["actions"] = torch.zeros(args.num_envs, sum(actions_dim))
-            step_data["rewards"] = torch.zeros(args.num_envs, 1)
-            step_data["is_first"] = copy.deepcopy(step_data["dones"])
-            data_to_add = step_data[None, ...]
-            if buffer_type == "sequential":
-                rb.add(data_to_add)
-=======
             for i, env_ep in enumerate(episode_steps):
                 env_ep.append(step_data[i : i + 1][None, ...])
 
@@ -783,7 +720,6 @@
                     if len(episode_steps[d]) >= args.per_rank_sequence_length:
                         rb.add(torch.cat(episode_steps[d], dim=0))
                         episode_steps[d] = [reset_data[i : i + 1][None, ...]]
->>>>>>> 0fae2a9f
             else:
                 rb.add(reset_data[None, ...], dones_idxes)
             # Reset dones so that `is_first` is updated
